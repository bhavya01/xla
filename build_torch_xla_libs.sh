#!/usr/bin/env bash

set -ex

OPTS=()

while getopts "O:" OPTION
do
    case $OPTION in
       O)
           for i in ${OPTARG}; do
               OPTS+=("--cxxopt=${i}")
           done
           ;;
    esac
done
shift $(($OPTIND - 1))

CMD="${1:-install}"

cd "$(dirname "$0")"
PWD=`printf "%q\n" "$(pwd)"`
BASE_DIR="$PWD"
echo $BASE_DIR
THIRD_PARTY_DIR="$BASE_DIR/third_party"

MODE="opt"
if [[ "$XLA_DEBUG" == "1" ]]; then
  MODE="dbg"
fi

VERBOSE=
if [[ "$XLA_BAZEL_VERBOSE" == "1" ]]; then
  VERBOSE="-s"
fi

<<<<<<< HEAD
SANDBOX_BASE="${XLA_SANDBOX_BASE}"
if [ -z "$XLA_SANDBOX_BASE" ]; then
  SANDBOX_BASE="/tmp"
fi
if [[ "$XLA_SANDBOX_BUILD" == "1" ]]; then
  BUILD_STRATEGY="sandboxed --sandbox_base=${SANDBOX_BASE}"
else
  # We can remove this after https://github.com/bazelbuild/bazel/issues/15359 is resolved
  BUILD_STRATEGY="local"
fi

=======
>>>>>>> 1d313bb0
if [[ "$TPUVM_MODE" == "1" ]]; then
  OPTS+=(--config=tpu)
fi

MAX_JOBS=
if [[ ! -z "$BAZEL_JOBS" ]]; then
  MAX_JOBS="--jobs=$BAZEL_JOBS"
fi

if [[ "$XLA_CUDA" == "1" ]]; then
  OPTS+=(--config=cuda)
fi

if [[ "$XLA_CPU_USE_ACL" == "1" ]]; then
  OPTS+=(--config=acl)
fi

if [ "$CMD" == "clean" ]; then
  bazel clean
  exit 0
fi

# TensorFlow and its dependencies may introduce warning flags from newer compilers
# that PyTorch and PyTorch/XLA's default compilers don't recognize. They become error
# while '-Werror' is used. Therefore, surpress the warnings in .bazelrc or here.
<<<<<<< HEAD
bazel build $MAX_JOBS $VERBOSE --spawn_strategy=$BUILD_STRATEGY --show_progress_rate_limit=20 \
=======
bazel build $MAX_JOBS $VERBOSE --show_progress_rate_limit=20 \
>>>>>>> 1d313bb0
  --define framework_shared_object=false -c "$MODE" "${OPTS[@]}" \
  $XLA_CUDA_CFG //third_party/xla_client:libxla_computation_client.so

mkdir -p torch_xla/lib
chmod 0644 bazel-bin/third_party/xla_client/libxla_computation_client.so
cp bazel-bin/third_party/xla_client/libxla_computation_client.so torch_xla/lib<|MERGE_RESOLUTION|>--- conflicted
+++ resolved
@@ -34,20 +34,6 @@
   VERBOSE="-s"
 fi
 
-<<<<<<< HEAD
-SANDBOX_BASE="${XLA_SANDBOX_BASE}"
-if [ -z "$XLA_SANDBOX_BASE" ]; then
-  SANDBOX_BASE="/tmp"
-fi
-if [[ "$XLA_SANDBOX_BUILD" == "1" ]]; then
-  BUILD_STRATEGY="sandboxed --sandbox_base=${SANDBOX_BASE}"
-else
-  # We can remove this after https://github.com/bazelbuild/bazel/issues/15359 is resolved
-  BUILD_STRATEGY="local"
-fi
-
-=======
->>>>>>> 1d313bb0
 if [[ "$TPUVM_MODE" == "1" ]]; then
   OPTS+=(--config=tpu)
 fi
@@ -73,11 +59,7 @@
 # TensorFlow and its dependencies may introduce warning flags from newer compilers
 # that PyTorch and PyTorch/XLA's default compilers don't recognize. They become error
 # while '-Werror' is used. Therefore, surpress the warnings in .bazelrc or here.
-<<<<<<< HEAD
-bazel build $MAX_JOBS $VERBOSE --spawn_strategy=$BUILD_STRATEGY --show_progress_rate_limit=20 \
-=======
 bazel build $MAX_JOBS $VERBOSE --show_progress_rate_limit=20 \
->>>>>>> 1d313bb0
   --define framework_shared_object=false -c "$MODE" "${OPTS[@]}" \
   $XLA_CUDA_CFG //third_party/xla_client:libxla_computation_client.so
 
