--- conflicted
+++ resolved
@@ -348,7 +348,6 @@
   return {reduce_result, token_handler.GetNewToken(reduce_result)};
 }
 
-<<<<<<< HEAD
 ReduceScatterResultCoalesced BuildReduceScatterCoalesced(
     AllReduceType reduce_type, absl::Span<const xla::XlaOp> inputs,
     xla::XlaOp token, double scale, int64_t scatter_dim, int64_t shard_count,
@@ -397,8 +396,6 @@
   return {result, token_handler.GetNewToken(result[0])};
 }
 
-=======
->>>>>>> 12719646
 std::vector<torch::lazy::Value> GetOperandListWithToken(
     c10::ArrayRef<torch::lazy::Value> operands,
     const torch::lazy::Value& token) {
