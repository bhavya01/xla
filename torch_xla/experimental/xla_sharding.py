import os
from collections import OrderedDict, defaultdict
from dataclasses import dataclass, field
import torch
import torch_xla
import torch_xla.core.xla_model as xm
from torch_xla.experimental.xla_sharded_tensor import XLAShardedTensor, XLAShard
import torch_xla.runtime as xr

import numpy as np
<<<<<<< HEAD
import itertools
from typing import Tuple, Union, List, Sequence, Any, Optional
=======
from typing import Tuple, Union, List, Any
>>>>>>> c7fe0f98
from enum import IntEnum


class Mesh:
  """Describe the logical XLA device topology mesh and the underlying resources.

  Args:
    device_ids (Union[np.ndarray, List]): A raveled list of devices (IDs) in a custom order. The list is reshaped
        to an `mesh_shape` array, filling the elements using C-like index order.

    mesh_shape (Tuple[int, ...]): A int tuple describing the logical topology shape
        of the device mesh, and each element describes the number of devices in
        the corresponding axis.

    axis_names (Tuple[str, ...]): A sequence of resource axis names to be assigned to the dimensions
        of the `devices` argument. Its length should match the rank of `devices`.

  Example:
  —------------------------------
  mesh_shape = (4, 2)
  num_devices = len(xm.get_xla_supported_devices())
  device_ids = np.array(range(num_devices))
  mesh = Mesh(device_ids, mesh_shape, ('x', 'y'))
  mesh.get_logical_mesh()
  >> array([[0, 1],
            [2, 3],
            [4, 5],
            [6, 7]])
  mesh.shape()
  >> OrderedDict([('x', 4), ('y', 2)])
  """

  device_ids: np.ndarray
  mesh_shape: Tuple[int, ...]
  axis_names: Tuple[str, ...]

  def __init__(self,
               device_ids: Union[np.ndarray, List],
               mesh_shape: Tuple[int, ...],
               axis_names: Tuple[str, ...] = None):
    if not isinstance(device_ids, np.ndarray):
      device_ids = np.array(device_ids)
    assert (axis_names is None) or (len(mesh_shape) == len(axis_names))
    assert (len(device_ids) == np.prod(mesh_shape))
    assert len(device_ids) == len(np.unique(device_ids))
    self.device_ids = device_ids
    self.mesh_shape = mesh_shape
    self.axis_names = axis_names
    assert all(d < self.size() for d in device_ids)

  def size(self):
    return np.prod(self.mesh_shape)

  def shape(self):
    return OrderedDict(
        (name, size) for name, size in zip(self.axis_name, self.mesh_shape))

  def get_logical_mesh(self):
    return self.device_ids.reshape(self.mesh_shape)


class HybridMesh(Mesh):
  ici_mesh_shape: Tuple[int, ...]
  dcn_mesh_shape: Tuple[int, ...]

  def __init__(self,
               *,
               ici_mesh_shape: Tuple[int, ...],
               dcn_mesh_shape: Tuple[int, ...] = None,
               axis_names: Tuple[str, ...] = None):
    if dcn_mesh_shape == None:
      dcn_mesh_shape = tuple([1] * len(ici_mesh_shape))
    assert len(ici_mesh_shape) == len(dcn_mesh_shape)
    mesh_shape = tuple([x * y for x, y in zip(ici_mesh_shape, dcn_mesh_shape)])
    self.device_attributes = xr.global_device_attributes()
    if 'slice_index' in self.device_attributes[0] and np.prod(
        dcn_mesh_shape) == 1:
      raise ValueError('Provide dcn_mesh_shape to create a mesh for multislice')
    if 'slice_index' not in self.device_attributes[0] and np.prod(
        dcn_mesh_shape) > 1:
      raise ValueError('Invalid dcn_mesh_shape for single slice mesh')
    self.ici_mesh_shape = ici_mesh_shape
    self.dcn_mesh_shape = dcn_mesh_shape
    if np.prod(dcn_mesh_shape) > 1 and 'slice_index' in self.device_attributes[
        0]:  # multislice
      mesh = self._create_hybrid_device_mesh(self.ici_mesh_shape,
                                             self.dcn_mesh_shape)
    else:
      mesh = self._create_device_mesh(self.ici_mesh_shape)
    device_ids = mesh.flatten()
    print(device_ids, mesh, mesh_shape)
    super().__init__(device_ids, mesh_shape, axis_names)

  def _get_physical_tpu_mesh(self, devices: Sequence[Any]) -> np.ndarray:
    r"""Rearrange TPU devices in a slice into a physical mesh."""
    assert xm.xla_device_hw(xm.xla_device()) == 'TPU'
    device_coords = [self.device_attributes[d]['coords'] for d in devices]
    dims = tuple(d + 1 for d in max(device_coords))
    out = np.empty(dims, dtype=object)
    for coords, d in zip(device_coords, devices):
      out[coords[0], coords[1], coords[2]] = d
    return out

  def _create_device_mesh_for_nd_torus(
      self, physical_mesh: np.ndarray,
      mesh_shape: Sequence[int]) -> Tuple[np.ndarray, List[Tuple[int, ...]]]:
    # Remaining physical axes to be assigned to logical axes.
    assignable_physical_mesh = list(physical_mesh.shape)
    # Map each logical axis to a subset of physical axes.
    assignment: List[Tuple[int, ...]] = [() for _ in mesh_shape]
    # Assign logical axes from highest network intensity to lowest.
    # `mesh_shape` is assumed to ordered by lowest network intensity first, so
    # reverse it first.
    for logical_axis_index, logical_axis_size in reversed(
        list(enumerate(mesh_shape))):
      for num_axes in range(3, 0, -1):
        axes = itertools.combinations(assignable_physical_mesh, num_axes)
        indices = itertools.combinations(
            range(len(assignable_physical_mesh)), num_axes)
        for c_axes, c_indices in zip(axes, indices):
          if np.product(c_axes) == logical_axis_size:
            assignment[logical_axis_index] = c_indices
            # Zero the assigned physical axes.
            assignable_physical_mesh = [
                0 if i in c_indices else v
                for i, v in enumerate(assignable_physical_mesh)
            ]
            break
        if assignment[logical_axis_index]:
          # We already found an assignment from one candidate above.
          break
      else:
        # If the num_axes for loop did not break, i.e. none of the candidates work
        # goto here with this while-else construct.
        if logical_axis_size > 1:
          raise NotImplementedError(
              'Failed to find assignment for logical_axis_index'
              f' {logical_axis_index} of size {logical_axis_size} with remaining'
              f' assignable mesh {assignable_physical_mesh}. The size of each'
              ' axis in your logical mesh must be equal to the product of'
              ' some subset of the physical mesh axis sizes. E.g logical mesh (4,'
              ' 16) is compatible with physical mesh 4x4x4 since 4=4 and 16=4x4.'
          )
    # Flatten the assignment
    transpose: List[int] = []
    for x in assignment:
      for y in x:
        transpose.append(int(y))
    return physical_mesh.transpose(transpose).reshape(mesh_shape), assignment

  def _create_device_mesh(self,
                          mesh_shape: Sequence[int],
                          devices: Sequence[Any] = None) -> np.ndarray:
    if devices is None:
      devices = np.arange(xr.global_device_count())
    if np.prod(mesh_shape) != len(devices):
      raise ValueError(
          f'Number of devices {len(devices)} must equal the product '
          f'of mesh_shape {mesh_shape}')
    physical_mesh = self._get_physical_tpu_mesh(devices)
    device_mesh, assignment = self._create_device_mesh_for_nd_torus(
        physical_mesh, mesh_shape)
    return device_mesh

  def _create_hybrid_device_mesh(self, ici_mesh_shape: Sequence[int],
                                 dcn_mesh_shape: Sequence[int]) -> np.ndarray:
    """Creates a device mesh based on ici and dcn mesh shape.
    """
    granule_dict = defaultdict(list)
    for d, dev in enumerate(self.device_attributes):
      granule_dict[dev['slice_index']].append(d)
    # sorts devices based on slice_index.
    granules = list(granule_dict[key] for key in sorted(granule_dict.keys()))
    if np.prod(dcn_mesh_shape) != len(granules):
      raise ValueError(
          f'Number of slices {len(granules)} must equal the product of '
          f'dcn_mesh_shape {dcn_mesh_shape}')
    # creates a seperate internal mesh for each slice.
    per_granule_meshes = [
        self._create_device_mesh(ici_mesh_shape, granule)
        for granule in granules
    ]
    granule_mesh = np.arange(len(granules)).reshape(dcn_mesh_shape)
    blocks = np.vectorize(
        lambda i: per_granule_meshes[i], otypes=[object])(
            granule_mesh)
    device_mesh = np.block(blocks.tolist())
    return device_mesh


class ShardingType(IntEnum):
  # ShardingType enum ID maps to OpSharidng.Type (https://shorturl.at/pvAJX)
  REPLICATED = 0
  MAXIMAL = 1
  TUPLE = 2
  TILED = 3
  MANUAL = 4
  PARTIAL = 5


def _get_sharding_type(partition_spec: Tuple[Union[int, None]],
                       num_devices: int) -> ShardingType:
  sharding_type = ShardingType.TILED
  if num_devices == 1:
    sharding_type = ShardingType.MAXIMAL
  elif all(d is None for d in partition_spec):
    sharding_type = ShardingType.REPLICATED
  elif any(d is None for d in partition_spec):
    sharding_type = ShardingType.PARTIAL
  return sharding_type


def _get_tile_assignment(mesh: Mesh) -> List[int]:
  return mesh.get_logical_mesh().tolist()


def _get_group_assignment(
    sharding_type: ShardingType, mesh: Mesh,
    partition_spec: Tuple[Union[int, None]]) -> Tuple[List, List]:
  group_assignment = list()
  replication_groups = list()
  if sharding_type is ShardingType.PARTIAL:
    # Shard across groups and replicate within subgroups; replicated dims
    # will be used to group replication devices.
    tile_dims = [d for d in partition_spec if d is not None]
    replicated_dims = set(range(len(mesh.mesh_shape))) - set(tile_dims)

    group_list = [np.array(mesh.get_logical_mesh().tolist())]
    for d in tile_dims:
      _group_list = list()
      for group_members in group_list:
        _group_list += np.split(group_members, mesh.mesh_shape[d], d)
      group_list = _group_list
    replication_groups = [group.flatten().tolist() for group in group_list]

    group_tile_shape = list(mesh.mesh_shape)
    for d in replicated_dims:
      group_tile_shape[d] = 1
    group_assignment = np.arange(len(replication_groups)).reshape(
        tuple(group_tile_shape)).tolist()
  return group_assignment, replication_groups


@xr.requires_pjrt
def mark_sharding(t: Union[torch.Tensor, XLAShardedTensor], mesh: Mesh,
                  partition_spec: Tuple[Union[int, None]]) -> XLAShardedTensor:
  """
    Annotates the tensor provided with XLA partition spec. Internally,
    it annotates the corresponding XLATensor as sharded for the XLA SpmdPartitioner pass.
    Args:
        t (Union[torch.Tensor, XLAShardedTensor]): input tensor to be annotated with partition_spec.

        mesh (Mesh): describes the logical XLA device topology and the underlying device IDs.

        partition_spec (Tuple[int, None]): A tuple of device_mesh dimension index or `None`.
        This specifies how each input rank is sharded (index to mesh_shape) or replicated (None).
        For example, we can shard an 8x10 tensor 4-way row-wise, and replicate column-wise.
        >> input = torch.randn(8, 10)
        >> mesh_shape = (4, 2)
        >> partition_spec = (0, None)

    Examples
    —------------------------------
    mesh_shape = (4, 2)
    num_devices = xr.global_device_count()
    device_ids = np.array(range(num_devices))
    mesh = Mesh(device_ids, mesh_shape, ('x', 'y'))

    # 4-way data parallel
    input = torch.randn(8, 32).to(xm.xla_device())
    xs.mark_sharding(input, mesh, (0, None))

    # 2-way model parallel
    linear = nn.Linear(32, 10).to(xm.xla_device())
    xs.mark_sharding(linear.weight, mesh, (None, 1))
  """
  num_devices = xr.global_device_count()
  assert num_devices > 0, "This requires XLA supported device(s)."
  assert mesh.size() == num_devices, \
    f"{mesh.mesh_shape} is not mappable over {num_devices} devices."
  assert all((d >= 0 and d < len(mesh.mesh_shape)) for d in partition_spec if d), \
    f"partition_spec ({partition_spec}) contains out of bound index into mesh_shape."
  # We only allow fully specified `partition_spec` to be applicable, as opposed
  # to filling in the unspecified replicated dims. Fully specified `partiion_spec`
  # should be of the same rank as `t`. This is to support partial replication
  # where the group assignment may vary with different input ranks.
  assert len(t.shape) == len(partition_spec), \
    f"Partition spec length ({len(partition_spec)}) should be equal to the input rank ({len(t.shape)})."
  specs = [d for d in partition_spec if d]
  assert len(specs) == len(np.unique(specs)), \
    f"Each device mesh dimension should appear at most once in partition_spec {partition_spec}."

  tile_assignment = _get_tile_assignment(mesh)
  sharding_type = _get_sharding_type(partition_spec, num_devices)
  group_assignment, replication_groups = _get_group_assignment(
      sharding_type, mesh, partition_spec)

  if isinstance(t, XLAShardedTensor):
    torch_xla._XLAC._xla_mark_sharding(t.global_tensor, tile_assignment,
                                       group_assignment, replication_groups,
                                       int(sharding_type))
    return t
  torch_xla._XLAC._xla_mark_sharding(t, tile_assignment, group_assignment,
                                     replication_groups, int(sharding_type))
  return XLAShardedTensor(t)


def clear_sharding(t: Union[torch.Tensor, XLAShardedTensor]) -> torch.Tensor:
  """Clear sharding annotation from the input tensor and return a `cpu` casted tensor."""
  torch_xla._XLAC._xla_clear_sharding(t)
  if isinstance(t, XLAShardedTensor):
    return t.global_tensor
  return t


def wrap_if_sharded(x: Any) -> Any:
  """
  If the input is a sharded tensor, return an XLAShardedTensor wrapping it.
  Otherwise, returns the input.
  """
  if (isinstance(x, torch.Tensor) and not isinstance(x, XLAShardedTensor) and
      torch_xla._XLAC._get_xla_sharding_type(x) is not None):
    return XLAShardedTensor(x)
  return x


@dataclass
class ShardingSpec:
  mesh: Mesh
  partition_spec: Tuple[Union[int, None]]

  # Derived fields
  _tile_assignment: List[int] = field(init=False)
  _group_assignment: List[int] = field(init=False)
  _replication_groups: List[int] = field(init=False)
  _sharding_type: ShardingType = field(init=False)

  @xr.requires_pjrt
  def __post_init__(self):
    partition_spec, mesh = self.partition_spec, self.mesh
    self._tile_assignment = _get_tile_assignment(mesh)
    self._sharding_type = _get_sharding_type(partition_spec,
                                             xr.global_device_count())
    self._group_assignment, self._replication_groups = _get_group_assignment(
        self._sharding_type, mesh, partition_spec)

  def xla_spec(self, t: torch.Tensor) -> Union['XlaShardingSpec', None]:
    """
    Create an XlaShardingSpec for the given tensor. If the tensor is
    incompatible with the ShardingSpec, returns None.
    """
    if not self.can_apply(t):
      return None
    return torch_xla._XLAC.XlaShardingSpec(t, self._tile_assignment,
                                           self._group_assignment,
                                           self._replication_groups,
                                           int(self._sharding_type))

  def can_apply(self, t: torch.Tensor) -> bool:
    """
    Test whether the ShardingSpec is compatible with the given torch.Tensor.
    """
    return len(t.shape) == len(self.partition_spec)

  def apply(self, t: torch.Tensor):
    # TODO(yeounoh) use virtual device interface when available.
    assert (t.device == xm.xla_device())
    mark_sharding(t, self.mesh, self.partition_spec)<|MERGE_RESOLUTION|>--- conflicted
+++ resolved
@@ -8,12 +8,8 @@
 import torch_xla.runtime as xr
 
 import numpy as np
-<<<<<<< HEAD
 import itertools
 from typing import Tuple, Union, List, Sequence, Any, Optional
-=======
-from typing import Tuple, Union, List, Any
->>>>>>> c7fe0f98
 from enum import IntEnum
 
 
