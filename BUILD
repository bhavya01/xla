--- conflicted
+++ resolved
@@ -15,7 +15,6 @@
     visibility = ["//visibility:public"],
     deps = [
         "//torch_xla/csrc:init_python_bindings",
-<<<<<<< HEAD
         "//torch_xla/csrc:tensor",
         "//torch_xla/csrc:version",
         "@com_google_absl//absl/container:flat_hash_map",
@@ -28,8 +27,6 @@
         "@xla//xla/service:sharding_propagation",
         "@xla//xla/service/spmd:spmd_partitioner",
         "@tsl//tsl/profiler/lib:traceme",
-=======
->>>>>>> ab47dd73
         "@torch//:headers",
         "@torch//:libc10",
         "@torch//:libtorch",
